<<<<<<< HEAD
manpage
btree
=======
pi
manpage
>>>>>>> b60f2c2c
<|MERGE_RESOLUTION|>--- conflicted
+++ resolved
@@ -1,7 +1,3 @@
-<<<<<<< HEAD
-manpage
-btree
-=======
 pi
 manpage
->>>>>>> b60f2c2c
+btree