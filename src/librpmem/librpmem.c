/*
 * Copyright 2016-2019, Intel Corporation
 *
 * Redistribution and use in source and binary forms, with or without
 * modification, are permitted provided that the following conditions
 * are met:
 *
 *     * Redistributions of source code must retain the above copyright
 *       notice, this list of conditions and the following disclaimer.
 *
 *     * Redistributions in binary form must reproduce the above copyright
 *       notice, this list of conditions and the following disclaimer in
 *       the documentation and/or other materials provided with the
 *       distribution.
 *
 *     * Neither the name of the copyright holder nor the names of its
 *       contributors may be used to endorse or promote products derived
 *       from this software without specific prior written permission.
 *
 * THIS SOFTWARE IS PROVIDED BY THE COPYRIGHT HOLDERS AND CONTRIBUTORS
 * "AS IS" AND ANY EXPRESS OR IMPLIED WARRANTIES, INCLUDING, BUT NOT
 * LIMITED TO, THE IMPLIED WARRANTIES OF MERCHANTABILITY AND FITNESS FOR
 * A PARTICULAR PURPOSE ARE DISCLAIMED. IN NO EVENT SHALL THE COPYRIGHT
 * OWNER OR CONTRIBUTORS BE LIABLE FOR ANY DIRECT, INDIRECT, INCIDENTAL,
 * SPECIAL, EXEMPLARY, OR CONSEQUENTIAL DAMAGES (INCLUDING, BUT NOT
 * LIMITED TO, PROCUREMENT OF SUBSTITUTE GOODS OR SERVICES; LOSS OF USE,
 * DATA, OR PROFITS; OR BUSINESS INTERRUPTION) HOWEVER CAUSED AND ON ANY
 * THEORY OF LIABILITY, WHETHER IN CONTRACT, STRICT LIABILITY, OR TORT
 * (INCLUDING NEGLIGENCE OR OTHERWISE) ARISING IN ANY WAY OUT OF THE USE
 * OF THIS SOFTWARE, EVEN IF ADVISED OF THE POSSIBILITY OF SUCH DAMAGE.
 */

/*
 * librpmem.c -- entry points for librpmem
 */

#include <stdio.h>
#include <stdint.h>

#include "librpmem.h"

#include "rpmem.h"
#include "rpmem_common.h"
#include "rpmem_util.h"
#include "rpmem_fip.h"
#include "util.h"
#include "out.h"

/*
 * librpmem_init -- load-time initialization for librpmem
 *
 * Called automatically by the run-time loader.
 */
ATTR_CONSTRUCTOR
void
librpmem_init(void)
{
	util_init();
	out_init(RPMEM_LOG_PREFIX, RPMEM_LOG_LEVEL_VAR, RPMEM_LOG_FILE_VAR,
			RPMEM_MAJOR_VERSION, RPMEM_MINOR_VERSION);
	LOG(3, NULL);
	rpmem_util_cmds_init();

	rpmem_util_get_env_max_nlanes(&Rpmem_max_nlanes);
<<<<<<< HEAD
	rpmem_util_get_env_wq_size(&Rpmem_wq_size);
	rpmem_fip_probe_fork_safety(&Rpmem_fork_unsafe);
	RPMEM_LOG(NOTICE, "Libfabric is %sfork safe",
		Rpmem_fork_unsafe ? "not " : "");
=======
>>>>>>> 25a67604
}

/*
 * librpmem_fini -- librpmem cleanup routine
 *
 * Called automatically when the process terminates.
 */
ATTR_DESTRUCTOR
void
librpmem_fini(void)
{
	LOG(3, NULL);
	rpmem_util_cmds_fini();
	out_fini();
}

/*
 * rpmem_check_version -- see if library meets application version requirements
 */
const char *
rpmem_check_version(unsigned major_required, unsigned minor_required)
{
	LOG(3, "major_required %u minor_required %u",
			major_required, minor_required);

	if (major_required != RPMEM_MAJOR_VERSION) {
		ERR("librpmem major version mismatch (need %u, found %u)",
			major_required, RPMEM_MAJOR_VERSION);
		return out_get_errormsg();
	}

	if (minor_required > RPMEM_MINOR_VERSION) {
		ERR("librpmem minor version mismatch (need %u, found %u)",
			minor_required, RPMEM_MINOR_VERSION);
		return out_get_errormsg();
	}

	return NULL;
}

/*
 * rpmem_errormsg -- return the last error message
 */
const char *
rpmem_errormsg(void)
{
	return out_get_errormsg();
}<|MERGE_RESOLUTION|>--- conflicted
+++ resolved
@@ -62,13 +62,7 @@
 	rpmem_util_cmds_init();
 
 	rpmem_util_get_env_max_nlanes(&Rpmem_max_nlanes);
-<<<<<<< HEAD
 	rpmem_util_get_env_wq_size(&Rpmem_wq_size);
-	rpmem_fip_probe_fork_safety(&Rpmem_fork_unsafe);
-	RPMEM_LOG(NOTICE, "Libfabric is %sfork safe",
-		Rpmem_fork_unsafe ? "not " : "");
-=======
->>>>>>> 25a67604
 }
 
 /*
