#!../env.py
#
# Copyright 2019-2020, Intel Corporation
#
# Redistribution and use in source and binary forms, with or without
# modification, are permitted provided that the following conditions
# are met:
#
#     * Redistributions of source code must retain the above copyright
#       notice, this list of conditions and the following disclaimer.
#
#     * Redistributions in binary form must reproduce the above copyright
#       notice, this list of conditions and the following disclaimer in
#       the documentation and/or other materials provided with the
#       distribution.
#
#     * Neither the name of the copyright holder nor the names of its
#       contributors may be used to endorse or promote products derived
#       from this software without specific prior written permission.
#
# THIS SOFTWARE IS PROVIDED BY THE COPYRIGHT HOLDERS AND CONTRIBUTORS
# "AS IS" AND ANY EXPRESS OR IMPLIED WARRANTIES, INCLUDING, BUT NOT
# LIMITED TO, THE IMPLIED WARRANTIES OF MERCHANTABILITY AND FITNESS FOR
# A PARTICULAR PURPOSE ARE DISCLAIMED. IN NO EVENT SHALL THE COPYRIGHT
# OWNER OR CONTRIBUTORS BE LIABLE FOR ANY DIRECT, INDIRECT, INCIDENTAL,
# SPECIAL, EXEMPLARY, OR CONSEQUENTIAL DAMAGES (INCLUDING, BUT NOT
# LIMITED TO, PROCUREMENT OF SUBSTITUTE GOODS OR SERVICES; LOSS OF USE,
# DATA, OR PROFITS; OR BUSINESS INTERRUPTION) HOWEVER CAUSED AND ON ANY
# THEORY OF LIABILITY, WHETHER IN CONTRACT, STRICT LIABILITY, OR TORT
# (INCLUDING NEGLIGENCE OR OTHERWISE) ARISING IN ANY WAY OUT OF THE USE
# OF THIS SOFTWARE, EVEN IF ADVISED OF THE POSSIBILITY OF SUCH DAMAGE.
#

from os import path

import testframework as t
<<<<<<< HEAD
from testframework import granularity as g
=======
import valgrind as vg
>>>>>>> 10d8a460


@g.require_granularity(g.CACHELINE)
@t.require_build('release')
class BASE(t.BaseTest):
    test_type = t.Long
<<<<<<< HEAD
=======
    fs = t.Pmem
    build = t.Release
    # These tests last too long under drd/helgrind/memcheck/pmemcheck
    # Exceptions: workloads no. 6 and 8 under memcheck/pmemcheck
    drd = t.DISABLE
    helgrind = t.DISABLE
    memcheck = t.DISABLE
    pmemcheck = t.DISABLE
>>>>>>> 10d8a460
    seed = '12345'
    defrag = '1'

    def run(self, ctx):
        testfile = path.join(ctx.testdir, 'testfile')
        # this test is extremely long otherwise
        ctx.env = {'PMEM_NO_FLUSH': '1'}
        ctx.exec('obj_fragmentation2',
                 testfile, str(self.testnum), self.seed, self.defrag)


class TEST0(BASE):
    pass


class TEST1(BASE):
    pass


class TEST2(BASE):
    pass


class TEST3(BASE):
    pass


class TEST4(BASE):
    pass


class TEST5(BASE):
    pass


class TEST6(BASE):
    # Restore defaults
    memcheck = vg.AUTO
    pmemcheck = vg.AUTO


class TEST7(BASE):
    pass


class TEST8(BASE):
    # Restore defaults
    memcheck = vg.AUTO
    pmemcheck = vg.AUTO<|MERGE_RESOLUTION|>--- conflicted
+++ resolved
@@ -34,28 +34,17 @@
 from os import path
 
 import testframework as t
-<<<<<<< HEAD
 from testframework import granularity as g
-=======
 import valgrind as vg
->>>>>>> 10d8a460
 
 
+# These tests last too long under drd/helgrind/memcheck/pmemcheck
+# Exceptions: workloads no. 6 and 8 under memcheck/pmemcheck
+@t.require_valgrind_disabled(['drd', 'helgrind', 'memcheck', 'pmemcheck'])
 @g.require_granularity(g.CACHELINE)
 @t.require_build('release')
 class BASE(t.BaseTest):
     test_type = t.Long
-<<<<<<< HEAD
-=======
-    fs = t.Pmem
-    build = t.Release
-    # These tests last too long under drd/helgrind/memcheck/pmemcheck
-    # Exceptions: workloads no. 6 and 8 under memcheck/pmemcheck
-    drd = t.DISABLE
-    helgrind = t.DISABLE
-    memcheck = t.DISABLE
-    pmemcheck = t.DISABLE
->>>>>>> 10d8a460
     seed = '12345'
     defrag = '1'
 
@@ -92,6 +81,7 @@
 
 
 class TEST6(BASE):
+    # XXX port this to the new framework
     # Restore defaults
     memcheck = vg.AUTO
     pmemcheck = vg.AUTO
@@ -102,6 +92,7 @@
 
 
 class TEST8(BASE):
+    # XXX port this to the new framework
     # Restore defaults
     memcheck = vg.AUTO
     pmemcheck = vg.AUTO