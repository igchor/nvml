--- conflicted
+++ resolved
@@ -1,10 +1,6 @@
 #!/usr/bin/env bash
 #
-<<<<<<< HEAD
-# Copyright 2017-2019, Intel Corporation
-=======
 # Copyright 2017-2020, Intel Corporation
->>>>>>> 2b1dd764
 #
 # Redistribution and use in source and binary forms, with or without
 # modification, are permitted provided that the following conditions
@@ -110,21 +106,6 @@
 		echo "${man_child[@]}" >> $map_file
 	fi
 
-<<<<<<< HEAD
-=======
-	if [ "$parent" == "libvmmalloc" ]; then
-		man_child=($(ls -1 ../libvmmalloc | grep -e ".*\.3$"))
-		echo -n "- $parent: " >> $map_file
-		echo "${man_child[@]}" >> $map_file
-	fi
-
-	if [ "$parent" == "libvmem" ]; then
-		man_child=($(ls -1 ../libvmem | grep -e ".*\.3$"))
-		echo -n "- $parent: " >> $map_file
-		echo "${man_child[@]}" >> $map_file
-	fi
-
->>>>>>> 2b1dd764
 	if [ "$parent" == "libpmempool" ]; then
 		man_child=($(ls -1 ../libpmempool | grep -e ".*\.3$"))
 		echo -n "- $parent: " >> $map_file
